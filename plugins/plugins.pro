--- conflicted
+++ resolved
@@ -1,32 +1,3 @@
-<<<<<<< HEAD
-TEMPLATE=subdirs
-
-STORAGE_PLUGINS = \
-    sqliteplugin
-
-ENCRYPTION_PLUGINS = \
-    opensslplugin
-
-ENCRYPTEDSTORAGE_PLUGINS = \
-    sqlcipherplugin
-
-AUTHENTICATION_PLUGINS = \
-    systemauthplugin \
-    inappauthplugin
-
-CRYPTO_PLUGINS = \
-    opensslcryptoplugin \
-    cryptokiplugin
-
-SUBDIRS+=\
-    $$STORAGE_PLUGINS \
-    $$ENCRYPTION_PLUGINS \
-    $$ENCRYPTEDSTORAGE_PLUGINS \
-    $$AUTHENTICATION_PLUGINS \
-    $$CRYPTO_PLUGINS \
-    $$CRYPTOKI_PLUGINS \
-    testplugins
-=======
 TEMPLATE = subdirs
 SUBDIRS += \
     $$PWD/systemauthplugin \
@@ -34,5 +5,4 @@
     $$PWD/sqliteplugin \
     $$PWD/opensslplugin \
     $$PWD/sqlcipherplugin \
-    $$PWD/opensslcryptoplugin
->>>>>>> b50e145b
+    $$PWD/opensslcryptoplugin