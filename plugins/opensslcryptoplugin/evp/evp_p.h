/*
 * Copyright (C) 2017 Jolla Ltd.
 * Contact: Chris Adams <chris.adams@jollamobile.com>
 * All rights reserved.
 * BSD 3-Clause License, see LICENSE.
 */

#ifndef SAILFISHCRYPTO_PLUGIN_CRYPTO_OPENSSL_EVP_P_H
#define SAILFISHCRYPTO_PLUGIN_CRYPTO_OPENSSL_EVP_P_H

#include <string.h>
#include <stdlib.h>
#include <stdio.h>
#include <stdint.h>
#include <stdbool.h>

#include <openssl/conf.h>
#include <openssl/evp.h>
#include <openssl/aes.h>
#include <openssl/err.h>

#ifdef __cplusplus
extern "C" {
#endif

int osslevp_init();

int osslevp_pkcs5_pbkdf2_hmac(const char *pass, int passlen,
                              const unsigned char *salt, int saltlen,
                              int iter, int digestFunction,
                              int keylen, unsigned char *out);

int osslevp_aes_encrypt_plaintext(const EVP_CIPHER *evp_cipher,
                                  const unsigned char *init_vector,
                                  const unsigned char *key,
                                  int key_length,
                                  const unsigned char *plaintext,
                                  int plaintext_length,
                                  unsigned char **encrypted);

int osslevp_aes_decrypt_ciphertext(const EVP_CIPHER *evp_cipher,
                                   const unsigned char *init_vector,
                                   const unsigned char *key,
                                   int key_length,
                                   const unsigned char *ciphertext,
                                   int ciphertext_length,
                                   unsigned char **decrypted);

<<<<<<< HEAD
int osslevp_aes_auth_encrypt_plaintext(const EVP_CIPHER *evp_cipher,
                                       const unsigned char *init_vector,
                                       const unsigned char *key,
                                       int key_length,
                                       const unsigned char *auth,
                                       int auth_length,
                                       const unsigned char *plaintext,
                                       int plaintext_length,
                                       unsigned char **encrypted,
                                       unsigned char **tag,
                                       int tag_length);

int osslevp_aes_auth_decrypt_ciphertext(const EVP_CIPHER *evp_cipher,
                                        const unsigned char *init_vector,
                                        const unsigned char *key,
                                        int key_length,
                                        const unsigned char *auth,
                                        int auth_length,
                                        unsigned char *tag,
                                        int tag_length,
                                        const unsigned char *ciphertext,
                                        int ciphertext_length,
                                        unsigned char **decrypted,
                                        int *verified);
=======
int osslevp_pkey_encrypt_plaintext(EVP_PKEY *pkey,
                                   int padding,
                                   const unsigned char *plaintext,
                                   size_t plaintext_length,
                                   uint8_t **encrypted,
                                   size_t *encrypted_length);

int osslevp_pkey_decrypt_ciphertext(EVP_PKEY *pkey,
                                    int padding,
                                    const unsigned char *ciphertext,
                                    size_t ciphertext_length,
                                    uint8_t **decrypted,
                                    size_t *decrypted_length);
>>>>>>> 1629bf87

int osslevp_digest(const EVP_MD *digestFunc,
                 const void *bytes,
                 size_t bytesCount,
                 uint8_t **digest,
                 size_t *digestLength);

int osslevp_sign(const EVP_MD *digestFunc,
                 EVP_PKEY *pkey,
                 const void *bytes,
                 size_t bytesCount,
                 uint8_t **signature,
                 size_t *signatureLength);

int osslevp_verify(const EVP_MD *digestFunc,
                   EVP_PKEY *pkey,
                   const void *bytes,
                   size_t bytesCount,
                   const uint8_t *signature,
                   size_t signatureLength);

int osslevp_generate_ec_key(int curveNid,
                            uint8_t **publicKeyBytes,
                            size_t *publicKeySize,
                            uint8_t **privateKeyBytes,
                            size_t *privateKeySize);

bool osslevp_key_is_rsa(EVP_PKEY *pkey);

#ifdef __cplusplus
}
#endif

#endif // SAILFISHCRYPTO_PLUGIN_CRYPTO_OPENSSL_EVP_P_H<|MERGE_RESOLUTION|>--- conflicted
+++ resolved
@@ -46,7 +46,6 @@
                                    int ciphertext_length,
                                    unsigned char **decrypted);
 
-<<<<<<< HEAD
 int osslevp_aes_auth_encrypt_plaintext(const EVP_CIPHER *evp_cipher,
                                        const unsigned char *init_vector,
                                        const unsigned char *key,
@@ -71,7 +70,7 @@
                                         int ciphertext_length,
                                         unsigned char **decrypted,
                                         int *verified);
-=======
+
 int osslevp_pkey_encrypt_plaintext(EVP_PKEY *pkey,
                                    int padding,
                                    const unsigned char *plaintext,
@@ -85,7 +84,6 @@
                                     size_t ciphertext_length,
                                     uint8_t **decrypted,
                                     size_t *decrypted_length);
->>>>>>> 1629bf87
 
 int osslevp_digest(const EVP_MD *digestFunc,
                  const void *bytes,
